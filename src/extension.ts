import * as vscode from 'vscode';
import { window } from 'vscode';
import { ManimShell, NoActiveShellError } from './manimShell';
import { ManimCell } from './manimCell';
import { ManimCellRanges } from './pythonParsing';
import { previewCode } from './previewCode';
import { startScene, exitScene } from './startStopScene';
import { exportScene } from './export';
import { Logger, Window, LogRecorder } from './logger';
<<<<<<< HEAD
import {registerWalkthroughCommands} from './walkthrough/commands';
=======
import { ExportSceneCodeLens } from './export';
>>>>>>> 8d65fa3e

export function activate(context: vscode.ExtensionContext) {
	// Trigger the Manim shell to start listening to the terminal
	ManimShell.instance;

	const previewManimCellCommand = vscode.commands.registerCommand(
		'manim-notebook.previewManimCell', (cellCode?: string, startLine?: number) => {
			Logger.info(`💠 Command requested: Preview Manim Cell, startLine=${startLine}`);
			previewManimCell(cellCode, startLine);
		});

	const previewSelectionCommand = vscode.commands.registerCommand(
		'manim-notebook.previewSelection', () => {
			Logger.info("💠 Command requested: Preview Selection");
			previewSelection();
		}
	);

	const startSceneCommand = vscode.commands.registerCommand(
		'manim-notebook.startScene', () => {
			Logger.info("💠 Command requested: Start Scene");
			startScene();
		}
	);

	const exitSceneCommand = vscode.commands.registerCommand(
		'manim-notebook.exitScene', () => {
			Logger.info("💠 Command requested: Exit Scene");
			exitScene();
		}
	);

	const clearSceneCommand = vscode.commands.registerCommand(
		'manim-notebook.clearScene', () => {
			Logger.info("💠 Command requested: Clear Scene");
			clearScene();
		}
	);

	const recordLogFileCommand = vscode.commands.registerCommand(
		'manim-notebook.recordLogFile', async () => {
			Logger.info("💠 Command requested: Record Log File");
			await LogRecorder.recordLogFile(context);
		});

<<<<<<< HEAD
    const openWalkthroughCommand = vscode.commands.registerCommand(
        'manim-notebook.openWalkthrough', async () => {
            Logger.info("💠 Command requested: Open Walkthrough");
            await vscode.commands.executeCommand('workbench.action.openWalkthrough',
                `${context.extension.id}#manim-notebook-walkthrough`, false);
        });

	// internal command
=======
	// Internal commands
	const exportSceneCommand = vscode.commands.registerCommand(
		'manim-notebook.exportScene', async (sceneName?: string) => {
			Logger.info("💠 Command requested: Export Scene");
			await exportScene(sceneName);
		});
	context.subscriptions.push(
		vscode.languages.registerCodeLensProvider(
			{ language: 'python' }, new ExportSceneCodeLens())
	);

>>>>>>> 8d65fa3e
	const finishRecordingLogFileCommand = vscode.commands.registerCommand(
		'manim-notebook.finishRecordingLogFile', async () => {
			Logger.info("💠 Command requested: Finish Recording Log File");
			await LogRecorder.finishRecordingLogFile(context);
		});

    registerWalkthroughCommands(context);

	context.subscriptions.push(
		previewManimCellCommand,
		previewSelectionCommand,
		startSceneCommand,
		exitSceneCommand,
		clearSceneCommand,
		recordLogFileCommand,
<<<<<<< HEAD
        openWalkthroughCommand,
		finishRecordingLogFileCommand,
=======
		exportSceneCommand,
		finishRecordingLogFileCommand
>>>>>>> 8d65fa3e
	);
	registerManimCellProviders(context);
}

export function deactivate() {
	Logger.deactivate();
	Logger.info("💠 Manim Notebook extension deactivated");
}

/**
 * Previews all code inside of a Manim cell.
 * 
 * A Manim cell starts with ##
 * 
 * This can be invoked by either:
 * - clicking the code lens (the button above the cell) -> this cell is previewed
 * - command pallette -> the 1 cell where the cursor is is previewed
 * 
 * If Manim isn't running, it will be automatically started
 * (at the start of the cell which will be previewed: on its starting ## line),
 * and then this cell is previewed.
 */
async function previewManimCell(cellCode?: string, startLine?: number) {
	let startLineFinal: number | undefined = startLine;

	// User has executed the command via command pallette
	if (cellCode === undefined) {
		const editor = window.activeTextEditor;
		if (!editor) {
			Window.showErrorMessage(
				'No opened file found. Place your cursor in a Manim cell.');
			return;
		}
		const document = editor.document;

		// Get the code of the cell where the cursor is placed
		const cursorLine = editor.selection.active.line;
		const range = ManimCellRanges.getCellRangeAtLine(document, cursorLine);
		if (!range) {
			Window.showErrorMessage('Place your cursor in a Manim cell.');
			return;
		}
		cellCode = document.getText(range);
		startLineFinal = range.start.line;
	}

	if (startLineFinal === undefined) {
		Window.showErrorMessage('Internal error: Line number not found in `previewManimCell()`.');
		return;
	}

	await previewCode(cellCode, startLineFinal);
}

/**
 * Previews the selected code.
 * 
 * - both ends of the selection automatically extend to the start and end of lines
 *   (for convenience)
 * - if Multi-Cursor selection:
 *   only the first selection is considered
 *   (TODO: make all selections be considered - expand at each selection)
 * 
 * If Manim isn't running, it will be automatically started
 * (before the first selected line).
 */
async function previewSelection() {
	const editor = window.activeTextEditor;
	if (!editor) {
		Window.showErrorMessage('Select some code to preview.');
		return;
	}

	let selectedText;
	const selection = editor.selection;
	if (selection.isEmpty) {
		// If nothing is selected - select the whole line
		const line = editor.document.lineAt(selection.start.line);
		selectedText = editor.document.getText(line.range);
	} else {
		// If selected - extend selection to start and end of lines
		const range = new vscode.Range(
			editor.document.lineAt(selection.start.line).range.start,
			editor.document.lineAt(selection.end.line).range.end
		);
		selectedText = editor.document.getText(range);
	}

	if (!selectedText) {
		Window.showErrorMessage('Select some code to preview.');
		return;
	}

	await previewCode(selectedText, selection.start.line);
}

/**
 * Runs the `clear()` command in the terminal -
 * removes all objects from the scene.
 */
async function clearScene() {
	try {
		await ManimShell.instance.executeCommandErrorOnNoActiveSession("clear()");
	} catch (error) {
		if (error instanceof NoActiveShellError) {
			Window.showWarningMessage('No active Manim session found to remove objects from.');
			return;
		}
		Logger.error(`💥 Error while trying to remove objects from scene: ${error}`);
		throw error;
	}
}

/**
 * Registers the Manim cell "providers", e.g. code lenses and folding ranges.
 */
function registerManimCellProviders(context: vscode.ExtensionContext) {
	const manimCell = new ManimCell();

	const codeLensProvider = vscode.languages.registerCodeLensProvider(
		{ language: 'python' }, manimCell);
	const foldingRangeProvider = vscode.languages.registerFoldingRangeProvider(
		{ language: 'python' }, manimCell);
	context.subscriptions.push(codeLensProvider, foldingRangeProvider);

	window.onDidChangeActiveTextEditor(editor => {
		if (editor) {
			manimCell.applyCellDecorations(editor);
		}
	}, null, context.subscriptions);

	vscode.workspace.onDidChangeTextDocument(event => {
		const editor = window.activeTextEditor;
		if (editor && event.document === editor.document) {
			manimCell.applyCellDecorations(editor);
		}
	}, null, context.subscriptions);

	window.onDidChangeTextEditorSelection(event => {
		manimCell.applyCellDecorations(event.textEditor);
	}, null, context.subscriptions);

	if (window.activeTextEditor) {
		manimCell.applyCellDecorations(window.activeTextEditor);
	}
}<|MERGE_RESOLUTION|>--- conflicted
+++ resolved
@@ -7,11 +7,8 @@
 import { startScene, exitScene } from './startStopScene';
 import { exportScene } from './export';
 import { Logger, Window, LogRecorder } from './logger';
-<<<<<<< HEAD
 import {registerWalkthroughCommands} from './walkthrough/commands';
-=======
 import { ExportSceneCodeLens } from './export';
->>>>>>> 8d65fa3e
 
 export function activate(context: vscode.ExtensionContext) {
 	// Trigger the Manim shell to start listening to the terminal
@@ -57,7 +54,6 @@
 			await LogRecorder.recordLogFile(context);
 		});
 
-<<<<<<< HEAD
     const openWalkthroughCommand = vscode.commands.registerCommand(
         'manim-notebook.openWalkthrough', async () => {
             Logger.info("💠 Command requested: Open Walkthrough");
@@ -66,19 +62,6 @@
         });
 
 	// internal command
-=======
-	// Internal commands
-	const exportSceneCommand = vscode.commands.registerCommand(
-		'manim-notebook.exportScene', async (sceneName?: string) => {
-			Logger.info("💠 Command requested: Export Scene");
-			await exportScene(sceneName);
-		});
-	context.subscriptions.push(
-		vscode.languages.registerCodeLensProvider(
-			{ language: 'python' }, new ExportSceneCodeLens())
-	);
-
->>>>>>> 8d65fa3e
 	const finishRecordingLogFileCommand = vscode.commands.registerCommand(
 		'manim-notebook.finishRecordingLogFile', async () => {
 			Logger.info("💠 Command requested: Finish Recording Log File");
@@ -94,13 +77,9 @@
 		exitSceneCommand,
 		clearSceneCommand,
 		recordLogFileCommand,
-<<<<<<< HEAD
         openWalkthroughCommand,
+		exportSceneCommand,
 		finishRecordingLogFileCommand,
-=======
-		exportSceneCommand,
-		finishRecordingLogFileCommand
->>>>>>> 8d65fa3e
 	);
 	registerManimCellProviders(context);
 }
