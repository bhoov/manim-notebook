import * as vscode from 'vscode';
import { ManimShell, NoActiveShellError } from './manimShell';
import { window } from 'vscode';
import { Logger, Window } from './logger';
import { findClassLines } from './pythonParsing';

/**
 * Runs the `manimgl` command in the terminal, with the current cursor's line number:
 * manimgl <file_name> <ClassName> [-se <lineNumber>]
 * 
 * - Saves the active file.
 * - Previews the scene at the cursor's line (end of line)
 * - If the cursor is on a class definition line, then `-se <lineNumber>`
 *   is NOT added, i.e. the whole scene is previewed.
 * - (3b1b's version also copies this command to the clipboard with additional
 *   args `--prerun --finder -w`. We don't do that here.)
 * 
 * @param lineStart The line number where the scene should start. If omitted,
 * the scene will start from the current cursor position, which is the default
 * behavior when the command is invoked from the command palette.
 * This parameter is set when invoked from ManimShell in order to spawn a new
 * scene for another command at the given line number. You are probably doing
 * something wrong if you invoke this method with lineStart !== undefined
 * from somewhere else than the ManimShell.
 */
export async function startScene(lineStart?: number) {
    const editor = window.activeTextEditor;
    if (!editor) {
        Window.showErrorMessage(
            'No opened file found. Please place your cursor at a line of code.'
        );
        return;
    }

    // Save active file
    vscode.commands.executeCommand('workbench.action.files.save');

    const languageId = editor.document.languageId;
    if (languageId !== 'python') {
        Window.showErrorMessage("You don't have a Python file open.");
        return;
    }

    const lines = editor.document.getText().split("\n");
    const classLines = findClassLines(editor.document);
    let cursorLine = lineStart || editor.selection.start.line;

    // Find the first class defined before where the cursor is
    // E.g. here, matchingClass = { line: "class SelectedScene(Scene):", lineNumber: 42 }
    const matchingClass = classLines
        .reverse()
        .find(({ lineNumber }) => lineNumber <= cursorLine);
    if (!matchingClass) {
        Window.showErrorMessage('Place your cursor in Manim code inside a class.');
        return;
    }
    // E.g. here, sceneName = "SelectedScene"
    const sceneName = matchingClass.line.slice("class ".length, matchingClass.line.indexOf("("));

    // While line is empty - make it the previous line
    // (because `manimgl -se <lineNumber>` doesn't work on empty lines)
    let lineNumber = cursorLine;
    while (lines[lineNumber].trim() === "") {
        lineNumber--;
    }

    // Create the command
    const filePath = editor.document.fileName;  // absolute path
    const cmds = ["manimgl", `"${filePath}"`, sceneName];
<<<<<<< HEAD
    let enter = false;
    if (cursorLine !== matchingClass.lineNumber) {
=======
    let shouldPreviewWholeScene = true;
    if (cursorLine !== matchingClass.index) {
        // this is actually the more common case
        shouldPreviewWholeScene = false;
>>>>>>> 97520c94
        cmds.push(`-se ${lineNumber + 1}`);
    }
    const command = cmds.join(" ");

    // Run the command
    const isRequestedForAnotherCommand = (lineStart !== undefined);
    await ManimShell.instance.executeStartCommand(
        command, isRequestedForAnotherCommand, shouldPreviewWholeScene);
}

/**
 * Force-quits the active Manim session by disposing the respective VSCode
 * terminal that is currently hosting the session.
 * 
 * See `forceQuitActiveShell()` for more details.
 */
export async function exitScene() {
    try {
        ManimShell.instance.errorOnNoActiveShell();
        await ManimShell.instance.forceQuitActiveShell();
    } catch (error) {
        if (error instanceof NoActiveShellError) {
            Window.showWarningMessage("No active Manim session found to quit.");
            return;
        }
        Logger.error(`💥 Error while trying to exit the scene: ${error}`);
        throw error;
    }
}<|MERGE_RESOLUTION|>--- conflicted
+++ resolved
@@ -67,15 +67,10 @@
     // Create the command
     const filePath = editor.document.fileName;  // absolute path
     const cmds = ["manimgl", `"${filePath}"`, sceneName];
-<<<<<<< HEAD
-    let enter = false;
+    let shouldPreviewWholeScene = true;
     if (cursorLine !== matchingClass.lineNumber) {
-=======
-    let shouldPreviewWholeScene = true;
-    if (cursorLine !== matchingClass.index) {
         // this is actually the more common case
         shouldPreviewWholeScene = false;
->>>>>>> 97520c94
         cmds.push(`-se ${lineNumber + 1}`);
     }
     const command = cmds.join(" ");
