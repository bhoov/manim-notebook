--- conflicted
+++ resolved
@@ -273,12 +273,9 @@
         }
 
         this.isExecutingCommand = true;
-<<<<<<< HEAD
+        Logger.debug("🔒 Command execution locked");
         const resetListener = () => { handler?.onReset?.(); };
         this.eventEmitter.on(ManimShellEvent.RESET, resetListener);
-=======
-        Logger.debug("🔒 Command execution locked");
->>>>>>> 853e6c73
 
         let shell: Terminal;
         if (errorOnNoActiveShell) {
@@ -338,12 +335,8 @@
                         return;
                     }
                 }
-<<<<<<< HEAD
+                Logger.debug("🔆 User confirmed to kill active scene");
                 await this.handleExit();
-=======
-                Logger.debug("🔆 User confirmed to kill active scene");
-                exitScene();
->>>>>>> 853e6c73
             }
             this.activeShell = window.createTerminal();
         } else {
@@ -512,7 +505,7 @@
     }
 
     private async sendKeyboardInterrupt() {
-<<<<<<< HEAD
+        Logger.debug("💨 Sending keyboard interrupt to terminal");
         await this.activeShell?.sendText('\x03'); // send `Ctrl+C`
     }
 
@@ -520,10 +513,6 @@
         await this.sendKeyboardInterrupt();
         await exitScene();
         this.resetActiveShell();
-=======
-        Logger.debug("💨 Sending keyboard interrupt to terminal");
-        this.activeShell?.sendText('\x03'); // send `Ctrl+C`
->>>>>>> 853e6c73
     }
 
     /**
@@ -543,22 +532,12 @@
             async (event: vscode.TerminalShellExecutionStartEvent) => {
                 const stream = event.execution.read();
                 for await (const data of withoutAnsiCodes(stream)) {
-<<<<<<< HEAD
-=======
                     Logger.trace(`🧾 Terminal data:\n${data}`);
 
-                    this.eventEmitter.emit(ManimShellEvent.DATA, data);
-
->>>>>>> 853e6c73
                     if (data.match(MANIM_WELCOME_REGEX)) {
                         // Manim detected in new terminal
                         if (this.activeShell && this.activeShell !== event.terminal) {
-<<<<<<< HEAD
                             await this.handleExit();
-=======
-                            Logger.debug("👋 Manim detected in new terminal, exiting old scene");
-                            exitScene();
->>>>>>> 853e6c73
                         }
                         Logger.debug("👋 Manim welcome string detected");
                         this.activeShell = event.terminal;
