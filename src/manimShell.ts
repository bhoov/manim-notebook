--- conflicted
+++ resolved
@@ -58,16 +58,12 @@
      * execution has ended before we have detected the start of the ManimGL
      * session.
      */
-<<<<<<< HEAD
     MANIM_NOT_STARTED = 'manimglNotStarted',
 
     /**
      * Event emitted when the active shell is reset.
      */
     RESET = 'reset'
-=======
-    MANIM_NOT_STARTED = 'manimglNotStarted'
->>>>>>> 2b8c86b5
 }
 
 /**
@@ -363,10 +359,7 @@
         this.iPythonCellCount = 0;
         this.activeShell = null;
         this.shellWeTryToSpawnIn = null;
-<<<<<<< HEAD
         this.eventEmitter.emit(ManimShellEvent.RESET);
-=======
->>>>>>> 2b8c86b5
         this.eventEmitter.removeAllListeners();
     }
 
@@ -508,11 +501,7 @@
             async (event: vscode.TerminalShellExecutionStartEvent) => {
                 const stream = event.execution.read();
                 for await (const data of withoutAnsiCodes(stream)) {
-<<<<<<< HEAD
-                    console.log(`🎯: ${data}`);
-=======
                     this.eventEmitter.emit(ManimShellEvent.DATA, data);
->>>>>>> 2b8c86b5
 
                     if (data.match(MANIM_WELCOME_REGEX)) {
                         // Manim detected in new terminal
